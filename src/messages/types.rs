--- conflicted
+++ resolved
@@ -117,113 +117,6 @@
     use super::*;
 
     #[test]
-<<<<<<< HEAD
-    fn test_ping_serialization_roundtrip() {
-        let original = Message::new_ping(42, "test payload".to_string());
-        
-        // Serialize
-        let serialized = original.serialize().expect("Failed to serialize ping");
-        assert!(!serialized.is_empty(), "Serialized data should not be empty");
-        
-        // Deserialize
-        let deserialized = Message::deserialize(&serialized).expect("Failed to deserialize ping");
-        
-        // Verify roundtrip
-        assert_eq!(original.get_nonce(), deserialized.get_nonce());
-        assert_eq!(original.get_payload(), deserialized.get_payload());
-        assert!(deserialized.is_ping());
-    }
-
-    #[test]
-    fn test_pong_serialization_roundtrip() {
-        let original = Message::new_pong(999, "response data".to_string());
-        
-        // Serialize
-        let serialized = original.serialize().expect("Failed to serialize pong");
-        assert!(!serialized.is_empty(), "Serialized data should not be empty");
-        
-        // Deserialize
-        let deserialized = Message::deserialize(&serialized).expect("Failed to deserialize pong");
-        
-        // Verify roundtrip
-        assert_eq!(original.get_nonce(), deserialized.get_nonce());
-        assert_eq!(original.get_payload(), deserialized.get_payload());
-        assert!(deserialized.is_pong());
-    }
-
-    #[test]
-    fn test_empty_payload_serialization() {
-        let original = Message::new_ping(0, String::new());
-        
-        let serialized = original.serialize().expect("Failed to serialize empty payload");
-        let deserialized = Message::deserialize(&serialized).expect("Failed to deserialize empty payload");
-        
-        assert_eq!(original.get_nonce(), deserialized.get_nonce());
-        assert_eq!(original.get_payload(), deserialized.get_payload());
-        assert!(deserialized.get_payload().is_empty());
-    }
-
-    #[test]
-    fn test_large_payload_serialization() {
-        let large_payload = "x".repeat(10000); // 10KB payload
-        let original = Message::new_pong(u64::MAX, large_payload.clone());
-        
-        let serialized = original.serialize().expect("Failed to serialize large payload");
-        let deserialized = Message::deserialize(&serialized).expect("Failed to deserialize large payload");
-        
-        assert_eq!(original.get_nonce(), deserialized.get_nonce());
-        assert_eq!(original.get_payload(), deserialized.get_payload());
-        assert_eq!(deserialized.get_payload().len(), 10000);
-    }
-
-    #[test]
-    fn test_unicode_payload_serialization() {
-        let unicode_payload = "Hello 世界 🌍 Здравствуй мир";
-        let original = Message::new_ping(42, unicode_payload.to_string());
-        
-        let serialized = original.serialize().expect("Failed to serialize unicode payload");
-        let deserialized = Message::deserialize(&serialized).expect("Failed to deserialize unicode payload");
-        
-        assert_eq!(original.get_payload(), deserialized.get_payload());
-        assert_eq!(deserialized.get_payload(), unicode_payload);
-    }
-
-    #[test]
-    fn test_deserialize_invalid_data() {
-        let invalid_data = vec![0xFF, 0xFE, 0xFD]; // Random invalid bytes
-        let result = Message::deserialize(&invalid_data);
-        
-        assert!(result.is_err(), "Should fail to deserialize invalid data");
-    }
-
-    #[test]
-    fn test_deserialize_empty_data() {
-        let empty_data = vec![];
-        let result = Message::deserialize(&empty_data);
-        
-        assert!(result.is_err(), "Should fail to deserialize empty data");
-    }
-
-    #[test]
-    fn test_serialization_deterministic() {
-        let message = Message::new_ping(123, "deterministic test".to_string());
-        
-        let serialized1 = message.serialize().expect("First serialization failed");
-        let serialized2 = message.serialize().expect("Second serialization failed");
-        
-        assert_eq!(serialized1, serialized2, "Serialization should be deterministic");
-    }
-
-    #[test]
-    fn test_different_messages_different_serialization() {
-        let ping = Message::new_ping(42, "test".to_string());
-        let pong = Message::new_pong(42, "test".to_string());
-        
-        let ping_bytes = ping.serialize().expect("Failed to serialize ping");
-        let pong_bytes = pong.serialize().expect("Failed to serialize pong");
-        
-        assert_ne!(ping_bytes, pong_bytes, "Different message types should serialize differently");
-=======
     fn test_new_ping() {
         let msg = Message::new_ping(12345, "test payload".to_string());
         assert!(msg.is_ping());
@@ -269,6 +162,5 @@
         assert!(!ping.is_pong());
         assert!(!pong.is_ping());
         assert!(pong.is_pong());
->>>>>>> a7efb0dd
     }
 }